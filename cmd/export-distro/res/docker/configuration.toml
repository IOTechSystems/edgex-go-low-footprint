[Writable]
MarkPushed = false
LogLevel = 'INFO'

[Service]
BootTimeout = 30000
ClientMonitor = 15000
CheckInterval = '10s'
Host = 'edgex-export-distro'
Port = 48070
Protocol = 'http'
MaxResultCount = 50000
StartupMsg = 'This is the Export Distro Microservice'
Timeout = 5000

[Registry]
Host = 'edgex-core-consul'
Port = 8500
Type = 'consul'

[Logging]
EnableRemote = true
File = '/edgex/logs/edgex-export-distro.log'

[Clients]
  [Clients.Export]
  Protocol = 'http'
  Host = 'edgex-export-client'
  Port = 48071

  [Clients.Logging]
  Protocol = 'http'
  Host = 'edgex-support-logging'
  Port = 48061

  [Clients.CoreData]
  Protocol = 'http'
  Host = 'edgex-core-data'
  Port = 48080

[Certificates]
  [Certificates.MQTTS]
  Cert = 'dummy.crt'
  Key = 'dummy.key'

  [Certificates.AWS]
  Cert = 'dummy.crt'
  Key = 'dummy.key'

[MessageQueue]
Protocol = 'tcp'
Host = 'edgex-core-data'
Port = 5563
Type = 'zero'
Topic = 'events'

[AnalyticsQueue]
Protocol = 'tcp'
Host = '*'
Port = 5566
Type = 'zero'

<<<<<<< HEAD
[Startup]
Duration = 30
Interval = 1
=======
[SecretStore]
Host = 'edgex-vault'
Port = 8200
Path = '/v1/secrets/edgex/export-distro/'
Protocol = 'http'
RootCaCertPath = '/vault/config/pki/EdgeXFoundryCA/EdgeXFoundryCA.pem'
ServerName = 'edgex-vault'
  [SecretStore.Authentication]
  AuthType = 'X-Vault-Token'
  AuthToken= 'edgex'
>>>>>>> 76aa1b50
<|MERGE_RESOLUTION|>--- conflicted
+++ resolved
@@ -60,11 +60,6 @@
 Port = 5566
 Type = 'zero'
 
-<<<<<<< HEAD
-[Startup]
-Duration = 30
-Interval = 1
-=======
 [SecretStore]
 Host = 'edgex-vault'
 Port = 8200
@@ -75,4 +70,7 @@
   [SecretStore.Authentication]
   AuthType = 'X-Vault-Token'
   AuthToken= 'edgex'
->>>>>>> 76aa1b50
+
+[Startup]
+Duration = 30
+Interval = 1