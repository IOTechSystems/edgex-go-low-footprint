[Writable]
DeviceUpdateLastConnected = false
MetaDataCheck = false
PersistData = true
ServiceUpdateLastConnected = false
ValidateCheck = false
LogLevel = 'INFO'
ChecksumAlgo = 'xxHash'

[Service]
BootTimeout = 30000
ClientMonitor = 15000
CheckInterval = '10s'
Host = 'localhost'
Port = 48080
Protocol = 'http'
MaxResultCount = 50000
StartupMsg = 'This is the Core Data Microservice'
Timeout = 5000

[Registry]
Host = 'localhost'
Port = 8500
Type = 'consul'

[Logging]
EnableRemote = false
File = './logs/edgex-core-data.log'

[Clients]
  [Clients.Metadata]
  Protocol = 'http'
  Host = 'localhost'
  Port = 48081

  [Clients.Logging]
  Protocol = 'http'
  Host = 'localhost'
  Port = 48061

[Databases]
  [Databases.Primary]
  Host = 'localhost'
  Name = 'coredata'
  Password = ''
  Port = 27017
  Username = ''
  Timeout = 5000
  Type = 'mongodb'

[MessageQueue]
Protocol = 'tcp'
Host = '*'
Port = 5563
Type = 'zero'
Topic = 'events'

<<<<<<< HEAD
[Startup]
Duration = 30
Interval = 1
=======
[SecretStore]
Host = 'localhost'
Port = 8200
Path = '/v1/secret/edgex/core-data/'
Protocol = 'http'
  [SecretStore.Authentication]
  AuthType = 'X-Vault-Token'
  AuthToken = 'edgex'
>>>>>>> 76aa1b50
<|MERGE_RESOLUTION|>--- conflicted
+++ resolved
@@ -55,11 +55,6 @@
 Type = 'zero'
 Topic = 'events'
 
-<<<<<<< HEAD
-[Startup]
-Duration = 30
-Interval = 1
-=======
 [SecretStore]
 Host = 'localhost'
 Port = 8200
@@ -68,4 +63,7 @@
   [SecretStore.Authentication]
   AuthType = 'X-Vault-Token'
   AuthToken = 'edgex'
->>>>>>> 76aa1b50
+
+[Startup]
+Duration = 30
+Interval = 1