--- conflicted
+++ resolved
@@ -54,11 +54,6 @@
 Type = 'zero'
 Topic = 'events'
 
-<<<<<<< HEAD
-[Startup]
-Duration = 30
-Interval = 1
-=======
 [SecretStore]
 Host = 'edgex-vault'
 Port = 8200
@@ -69,4 +64,7 @@
   [SecretStore.Authentication]
   AuthType = 'X-Vault-Token'
   AuthToken= 'edgex'
->>>>>>> 76aa1b50
+
+[Startup]
+Duration = 30
+Interval = 1