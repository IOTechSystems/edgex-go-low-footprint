//
// Copyright (c) 2017
// Cavium
// Mainflux
//
// SPDX-License-Identifier: Apache-2.0
//

package distro

import (
	"bytes"
	"net/http"
	"strconv"

	"github.com/edgexfoundry/edgex-go/core/domain/models"
	"go.uber.org/zap"
)

type httpSender struct {
	url    string
	method string
}

const mimeTypeJSON = "application/json"

// NewHTTPSender - create http sender
func NewHTTPSender(addr models.Addressable) Sender {

	sender := httpSender{
		url:    addr.Protocol + "://" + addr.Address + ":" + strconv.Itoa(addr.Port) + addr.Path,
		method: addr.HTTPMethod,
	}
	return sender
}

func (sender httpSender) Send(data []byte) {
	switch sender.method {
<<<<<<< HEAD

	case http.MethodGet:
		response, err := http.Get(sender.url)
		if err != nil {
			logger.Error("Error: ", zap.Error(err))
			return
		}
		defer response.Body.Close()
		logger.Info("Response: ", zap.String("status", response.Status))

=======
>>>>>>> cbb94a8b
	case http.MethodPost:
		response, err := http.Post(sender.url, mimeTypeJSON, bytes.NewReader(data))
		if err != nil {
			logger.Error("Error: ", zap.Error(err))
			return
		}
		defer response.Body.Close()
		logger.Info("Response: ", zap.String("status", response.Status))
	default:
		logger.Info("Unsupported method: ", zap.String("method", sender.method))
		return
	}

	logger.Info("Sent data: ", zap.ByteString("data", data))
}<|MERGE_RESOLUTION|>--- conflicted
+++ resolved
@@ -36,19 +36,6 @@
 
 func (sender httpSender) Send(data []byte) {
 	switch sender.method {
-<<<<<<< HEAD
-
-	case http.MethodGet:
-		response, err := http.Get(sender.url)
-		if err != nil {
-			logger.Error("Error: ", zap.Error(err))
-			return
-		}
-		defer response.Body.Close()
-		logger.Info("Response: ", zap.String("status", response.Status))
-
-=======
->>>>>>> cbb94a8b
 	case http.MethodPost:
 		response, err := http.Post(sender.url, mimeTypeJSON, bytes.NewReader(data))
 		if err != nil {
